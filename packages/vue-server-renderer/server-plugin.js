'use strict';

var isJS = function (file) { return /\.js(\?[^.]+)?$/.test(file); };

var ref = require('chalk');
var red = ref.red;
var yellow = ref.yellow;
<<<<<<< HEAD
var prefix = "[vue-server-renderer-webpack-plugin]";
var warn = (exports.warn = function (msg) { return console.error(red((prefix + " " + msg + "\n"))); });
var tip = (exports.tip = function (msg) { return console.log(yellow((prefix + " " + msg + "\n"))); });
var validate = function (compiler) {
    if (compiler.options.target !== 'node') {
        warn('webpack config `target` should be "node".');
    }
    if (compiler.options.output &&
        compiler.options.output.libraryTarget !== 'commonjs2') {
        warn('webpack config `output.libraryTarget` should be "commonjs2".');
    }
    if (!compiler.options.externals) {
        tip('It is recommended to externalize dependencies in the server build for ' +
            'better build performance.');
    }
};
var onEmit = function (compiler, name, hook) {
    if (compiler.hooks) {
        // Webpack >= 4.0.0
        compiler.hooks.emit.tapAsync(name, hook);
    }
    else {
        // Webpack < 4.0.0
        compiler.plugin('emit', hook);
    }
};

var VueSSRServerPlugin = function VueSSRServerPlugin(options) {
    if ( options === void 0 ) options = {};
=======
var webpack = require('webpack');

var prefix = "[vue-server-renderer-webpack-plugin]";
var warn = exports.warn = function (msg) { return console.error(red((prefix + " " + msg + "\n"))); };
var tip = exports.tip = function (msg) { return console.log(yellow((prefix + " " + msg + "\n"))); };

var isWebpack5 = !!(webpack.version && webpack.version[0] > 4);

var validate = function (compiler) {
  if (compiler.options.target !== 'node') {
    warn('webpack config `target` should be "node".');
  }

  if (compiler.options.output) {
    if (compiler.options.output.library) {
      // Webpack >= 5.0.0
      if (compiler.options.output.library.type !== 'commonjs2') {
        warn('webpack config `output.library.type` should be "commonjs2".');
      }
    } else if (compiler.options.output.libraryTarget !== 'commonjs2') {
      // Webpack < 5.0.0
      warn('webpack config `output.libraryTarget` should be "commonjs2".');
    }
  }

  if (!compiler.options.externals) {
    tip(
      'It is recommended to externalize dependencies in the server build for ' +
      'better build performance.'
    );
  }
};

var onEmit = function (compiler, name, stageName, hook) {
  if (isWebpack5) {
    // Webpack >= 5.0.0
    compiler.hooks.compilation.tap(name, function (compilation) {
      if (compilation.compiler !== compiler) {
        // Ignore child compilers
        return
      }
      var stage = webpack.Compilation[stageName];
      compilation.hooks.processAssets.tapAsync({ name: name, stage: stage }, function (assets, cb) {
        hook(compilation, cb);
      });
    });
  } else if (compiler.hooks) {
    // Webpack >= 4.0.0
    compiler.hooks.emit.tapAsync(name, hook);
  } else {
    // Webpack < 4.0.0
    compiler.plugin('emit', hook);
  }
};

var getAssetName = function (asset) {
  if (typeof asset === 'string') {
    return asset
  }
  return asset.name
};

var VueSSRServerPlugin = function VueSSRServerPlugin (options) {
  if ( options === void 0 ) options = {};
>>>>>>> 6aa11872

    //@ts-expect-error
    this.options = Object.assign({
        filename: 'vue-ssr-server-bundle.json',
    }, options);
};
VueSSRServerPlugin.prototype.apply = function apply (compiler) {
<<<<<<< HEAD
        var this$1 = this;

    validate(compiler);
    onEmit(compiler, 'vue-server-plugin', function (compilation, cb) {
        var stats = compilation.getStats().toJson();
        var entryName = Object.keys(stats.entrypoints)[0];
        var entryInfo = stats.entrypoints[entryName];
        if (!entryInfo) {
            // #5553
            return cb();
        }
        var entryAssets = entryInfo.assets.filter(isJS);
        if (entryAssets.length > 1) {
            throw new Error("Server-side bundle should have one single entry file. " +
                "Avoid using CommonsChunkPlugin in the server config.");
        }
        var entry = entryAssets[0];
        if (!entry || typeof entry !== 'string') {
            throw new Error(("Entry \"" + entryName + "\" not found. Did you specify the correct entry option?"));
        }
        var bundle = {
            entry: entry,
            files: {},
            maps: {},
        };
        stats.assets.forEach(function (asset) {
            if (isJS(asset.name)) {
                bundle.files[asset.name] = compilation.assets[asset.name].source();
            }
            else if (asset.name.match(/\.js\.map$/)) {
                bundle.maps[asset.name.replace(/\.map$/, '')] = JSON.parse(compilation.assets[asset.name].source());
            }
            // do not emit anything else for server
            delete compilation.assets[asset.name];
        });
        var json = JSON.stringify(bundle, null, 2);
        //@ts-expect-error
        var filename = this$1.options.filename;
        compilation.assets[filename] = {
            source: function () { return json; },
            size: function () { return json.length; },
        };
        cb();
=======
    var this$1 = this;

  validate(compiler);

  var stage = 'PROCESS_ASSETS_STAGE_OPTIMIZE_TRANSFER';
  onEmit(compiler, 'vue-server-plugin', stage, function (compilation, cb) {
    var stats = compilation.getStats().toJson();
    var entryName = Object.keys(stats.entrypoints)[0];
    var entryInfo = stats.entrypoints[entryName];

    if (!entryInfo) {
      // #5553
      return cb()
    }

    var entryAssets = entryInfo.assets
      .map(getAssetName)
      .filter(isJS);

    if (entryAssets.length > 1) {
      throw new Error(
        "Server-side bundle should have one single entry file. " +
        "Avoid using CommonsChunkPlugin in the server config."
      )
    }

    var entry = entryAssets[0];
    if (!entry || typeof entry !== 'string') {
      throw new Error(
        ("Entry \"" + entryName + "\" not found. Did you specify the correct entry option?")
      )
    }

    var bundle = {
      entry: entry,
      files: {},
      maps: {}
    };

    Object.keys(compilation.assets).forEach(function (name) {
      if (isJS(name)) {
        bundle.files[name] = compilation.assets[name].source();
      } else if (name.match(/\.js\.map$/)) {
        bundle.maps[name.replace(/\.map$/, '')] = JSON.parse(compilation.assets[name].source());
      }
      // do not emit anything else for server
      delete compilation.assets[name];
>>>>>>> 6aa11872
    });
};

module.exports = VueSSRServerPlugin;<|MERGE_RESOLUTION|>--- conflicted
+++ resolved
@@ -1,41 +1,12 @@
 'use strict';
+
+/*  */
 
 var isJS = function (file) { return /\.js(\?[^.]+)?$/.test(file); };
 
 var ref = require('chalk');
 var red = ref.red;
 var yellow = ref.yellow;
-<<<<<<< HEAD
-var prefix = "[vue-server-renderer-webpack-plugin]";
-var warn = (exports.warn = function (msg) { return console.error(red((prefix + " " + msg + "\n"))); });
-var tip = (exports.tip = function (msg) { return console.log(yellow((prefix + " " + msg + "\n"))); });
-var validate = function (compiler) {
-    if (compiler.options.target !== 'node') {
-        warn('webpack config `target` should be "node".');
-    }
-    if (compiler.options.output &&
-        compiler.options.output.libraryTarget !== 'commonjs2') {
-        warn('webpack config `output.libraryTarget` should be "commonjs2".');
-    }
-    if (!compiler.options.externals) {
-        tip('It is recommended to externalize dependencies in the server build for ' +
-            'better build performance.');
-    }
-};
-var onEmit = function (compiler, name, hook) {
-    if (compiler.hooks) {
-        // Webpack >= 4.0.0
-        compiler.hooks.emit.tapAsync(name, hook);
-    }
-    else {
-        // Webpack < 4.0.0
-        compiler.plugin('emit', hook);
-    }
-};
-
-var VueSSRServerPlugin = function VueSSRServerPlugin(options) {
-    if ( options === void 0 ) options = {};
-=======
 var webpack = require('webpack');
 
 var prefix = "[vue-server-renderer-webpack-plugin]";
@@ -100,59 +71,13 @@
 
 var VueSSRServerPlugin = function VueSSRServerPlugin (options) {
   if ( options === void 0 ) options = {};
->>>>>>> 6aa11872
 
-    //@ts-expect-error
-    this.options = Object.assign({
-        filename: 'vue-ssr-server-bundle.json',
-    }, options);
+  this.options = Object.assign({
+    filename: 'vue-ssr-server-bundle.json'
+  }, options);
 };
+
 VueSSRServerPlugin.prototype.apply = function apply (compiler) {
-<<<<<<< HEAD
-        var this$1 = this;
-
-    validate(compiler);
-    onEmit(compiler, 'vue-server-plugin', function (compilation, cb) {
-        var stats = compilation.getStats().toJson();
-        var entryName = Object.keys(stats.entrypoints)[0];
-        var entryInfo = stats.entrypoints[entryName];
-        if (!entryInfo) {
-            // #5553
-            return cb();
-        }
-        var entryAssets = entryInfo.assets.filter(isJS);
-        if (entryAssets.length > 1) {
-            throw new Error("Server-side bundle should have one single entry file. " +
-                "Avoid using CommonsChunkPlugin in the server config.");
-        }
-        var entry = entryAssets[0];
-        if (!entry || typeof entry !== 'string') {
-            throw new Error(("Entry \"" + entryName + "\" not found. Did you specify the correct entry option?"));
-        }
-        var bundle = {
-            entry: entry,
-            files: {},
-            maps: {},
-        };
-        stats.assets.forEach(function (asset) {
-            if (isJS(asset.name)) {
-                bundle.files[asset.name] = compilation.assets[asset.name].source();
-            }
-            else if (asset.name.match(/\.js\.map$/)) {
-                bundle.maps[asset.name.replace(/\.map$/, '')] = JSON.parse(compilation.assets[asset.name].source());
-            }
-            // do not emit anything else for server
-            delete compilation.assets[asset.name];
-        });
-        var json = JSON.stringify(bundle, null, 2);
-        //@ts-expect-error
-        var filename = this$1.options.filename;
-        compilation.assets[filename] = {
-            source: function () { return json; },
-            size: function () { return json.length; },
-        };
-        cb();
-=======
     var this$1 = this;
 
   validate(compiler);
@@ -200,8 +125,18 @@
       }
       // do not emit anything else for server
       delete compilation.assets[name];
->>>>>>> 6aa11872
     });
+
+    var json = JSON.stringify(bundle, null, 2);
+    var filename = this$1.options.filename;
+
+    compilation.assets[filename] = {
+      source: function () { return json; },
+      size: function () { return json.length; }
+    };
+
+    cb();
+  });
 };
 
 module.exports = VueSSRServerPlugin;